--- conflicted
+++ resolved
@@ -78,83 +78,6 @@
 )
 
 type LivepeerConfig struct {
-<<<<<<< HEAD
-	Network                *string
-	RtmpAddr               *string
-	CliAddr                *string
-	HttpAddr               *string
-	ServiceAddr            *string
-	OrchAddr               *string
-	VerifierURL            *string
-	EthController          *string
-	VerifierPath           *string
-	LocalVerify            *bool
-	HttpIngest             *bool
-	Orchestrator           *bool
-	Transcoder             *bool
-	AIWorker               *bool
-	Gateway                *bool
-	Broadcaster            *bool
-	OrchSecret             *string
-	TranscodingOptions     *string
-	AIModels               *string
-	MaxAttempts            *int
-	SelectRandWeight       *float64
-	SelectStakeWeight      *float64
-	SelectPriceWeight      *float64
-	SelectPriceExpFactor   *float64
-	OrchPerfStatsURL       *string
-	Region                 *string
-	MaxPricePerUnit        *int
-	MinPerfScore           *float64
-	MaxSessions            *string
-	CurrentManifest        *bool
-	Nvidia                 *string
-	Netint                 *string
-	TestTranscoder         *bool
-	EthAcctAddr            *string
-	EthPassword            *string
-	EthKeystorePath        *string
-	EthOrchAddr            *string
-	EthUrl                 *string
-	TxTimeout              *time.Duration
-	MaxTxReplacements      *int
-	GasLimit               *int
-	MinGasPrice            *int64
-	MaxGasPrice            *int
-	InitializeRound        *bool
-	TicketEV               *string
-	MaxFaceValue           *string
-	MaxTicketEV            *string
-	MaxTotalEV             *string
-	DepositMultiplier      *int
-	PricePerUnit           *int
-	PixelsPerUnit          *int
-	AutoAdjustPrice        *bool
-	PricePerGateway        *string
-	PricePerBroadcaster    *string
-	BlockPollingInterval   *int
-	Redeemer               *bool
-	RedeemerAddr           *string
-	Reward                 *bool
-	Monitor                *bool
-	MetricsPerStream       *bool
-	MetricsExposeClientIP  *bool
-	MetadataQueueUri       *string
-	MetadataAmqpExchange   *string
-	MetadataPublishTimeout *time.Duration
-	Datadir                *string
-	AIModelsDir            *string
-	Objectstore            *string
-	Recordstore            *string
-	FVfailGsBucket         *string
-	FVfailGsKey            *string
-	AuthWebhookURL         *string
-	OrchWebhookURL         *string
-	OrchBlacklist          *string
-	TestOrchAvail          *bool
-	AIRunnerImage          *string
-=======
 	Network                 *string
 	RtmpAddr                *string
 	CliAddr                 *string
@@ -168,10 +91,12 @@
 	HttpIngest              *bool
 	Orchestrator            *bool
 	Transcoder              *bool
+	AIWorker                *bool
 	Gateway                 *bool
 	Broadcaster             *bool
 	OrchSecret              *string
 	TranscodingOptions      *string
+	AIModels                *string
 	MaxAttempts             *int
 	SelectRandWeight        *float64
 	SelectStakeWeight       *float64
@@ -220,6 +145,7 @@
 	MetadataAmqpExchange    *string
 	MetadataPublishTimeout  *time.Duration
 	Datadir                 *string
+	AIModelsDir             *string
 	Objectstore             *string
 	Recordstore             *string
 	FVfailGsBucket          *string
@@ -229,7 +155,7 @@
 	OrchBlacklist           *string
 	OrchMinLivepeerVersion  *string
 	TestOrchAvail           *bool
->>>>>>> 16246943
+	AIRunnerImage           *string
 }
 
 // DefaultLivepeerConfig creates LivepeerConfig exactly the same as when no flags are passed to the livepeer process.
@@ -367,38 +293,6 @@
 		AIRunnerImage: &defaultAIRunnerImage,
 
 		// Onchain:
-<<<<<<< HEAD
-		EthAcctAddr:            &defaultEthAcctAddr,
-		EthPassword:            &defaultEthPassword,
-		EthKeystorePath:        &defaultEthKeystorePath,
-		EthOrchAddr:            &defaultEthOrchAddr,
-		EthUrl:                 &defaultEthUrl,
-		TxTimeout:              &defaultTxTimeout,
-		MaxTxReplacements:      &defaultMaxTxReplacements,
-		GasLimit:               &defaultGasLimit,
-		MaxGasPrice:            &defaultMaxGasPrice,
-		EthController:          &defaultEthController,
-		InitializeRound:        &defaultInitializeRound,
-		TicketEV:               &defaultTicketEV,
-		MaxFaceValue:           &defaultMaxFaceValue,
-		MaxTicketEV:            &defaultMaxTicketEV,
-		MaxTotalEV:             &defaultMaxTotalEV,
-		DepositMultiplier:      &defaultDepositMultiplier,
-		MaxPricePerUnit:        &defaultMaxPricePerUnit,
-		PixelsPerUnit:          &defaultPixelsPerUnit,
-		AutoAdjustPrice:        &defaultAutoAdjustPrice,
-		PricePerGateway:        &defaultPricePerGateway,
-		PricePerBroadcaster:    &defaultPricePerBroadcaster,
-		BlockPollingInterval:   &defaultBlockPollingInterval,
-		Redeemer:               &defaultRedeemer,
-		RedeemerAddr:           &defaultRedeemerAddr,
-		Monitor:                &defaultMonitor,
-		MetricsPerStream:       &defaultMetricsPerStream,
-		MetricsExposeClientIP:  &defaultMetricsExposeClientIP,
-		MetadataQueueUri:       &defaultMetadataQueueUri,
-		MetadataAmqpExchange:   &defaultMetadataAmqpExchange,
-		MetadataPublishTimeout: &defaultMetadataPublishTimeout,
-=======
 		EthAcctAddr:             &defaultEthAcctAddr,
 		EthPassword:             &defaultEthPassword,
 		EthKeystorePath:         &defaultEthKeystorePath,
@@ -431,7 +325,6 @@
 		MetadataQueueUri:        &defaultMetadataQueueUri,
 		MetadataAmqpExchange:    &defaultMetadataAmqpExchange,
 		MetadataPublishTimeout:  &defaultMetadataPublishTimeout,
->>>>>>> 16246943
 
 		// Ingest:
 		HttpIngest: &defaultHttpIngest,
@@ -623,7 +516,7 @@
 	}
 
 	var aiCaps []core.Capability
-	constraints := make(map[core.Capability]*core.Constraints)
+	capabilityConstraints := make(map[core.Capability]*core.PerCapabilityConstraints)
 
 	if *cfg.AIWorker {
 		gpus := []string{}
@@ -684,63 +577,63 @@
 
 				switch config.Pipeline {
 				case "text-to-image":
-					_, ok := constraints[core.Capability_TextToImage]
+					_, ok := capabilityConstraints[core.Capability_TextToImage]
 					if !ok {
 						aiCaps = append(aiCaps, core.Capability_TextToImage)
-						constraints[core.Capability_TextToImage] = &core.Constraints{
+						capabilityConstraints[core.Capability_TextToImage] = &core.PerCapabilityConstraints{
 							Models: make(map[string]*core.ModelConstraint),
 						}
 					}
 
-					constraints[core.Capability_TextToImage].Models[config.ModelID] = modelConstraint
+					capabilityConstraints[core.Capability_TextToImage].Models[config.ModelID] = modelConstraint
 
 					n.SetBasePriceForCap("default", core.Capability_TextToImage, config.ModelID, big.NewRat(config.PricePerUnit, config.PixelsPerUnit))
 				case "image-to-image":
-					_, ok := constraints[core.Capability_ImageToImage]
+					_, ok := capabilityConstraints[core.Capability_ImageToImage]
 					if !ok {
 						aiCaps = append(aiCaps, core.Capability_ImageToImage)
-						constraints[core.Capability_ImageToImage] = &core.Constraints{
+						capabilityConstraints[core.Capability_ImageToImage] = &core.PerCapabilityConstraints{
 							Models: make(map[string]*core.ModelConstraint),
 						}
 					}
 
-					constraints[core.Capability_ImageToImage].Models[config.ModelID] = modelConstraint
+					capabilityConstraints[core.Capability_ImageToImage].Models[config.ModelID] = modelConstraint
 
 					n.SetBasePriceForCap("default", core.Capability_ImageToImage, config.ModelID, big.NewRat(config.PricePerUnit, config.PixelsPerUnit))
 				case "image-to-video":
-					_, ok := constraints[core.Capability_ImageToVideo]
+					_, ok := capabilityConstraints[core.Capability_ImageToVideo]
 					if !ok {
 						aiCaps = append(aiCaps, core.Capability_ImageToVideo)
-						constraints[core.Capability_ImageToVideo] = &core.Constraints{
+						capabilityConstraints[core.Capability_ImageToVideo] = &core.PerCapabilityConstraints{
 							Models: make(map[string]*core.ModelConstraint),
 						}
 					}
 
-					constraints[core.Capability_ImageToVideo].Models[config.ModelID] = modelConstraint
+					capabilityConstraints[core.Capability_ImageToVideo].Models[config.ModelID] = modelConstraint
 
 					n.SetBasePriceForCap("default", core.Capability_ImageToVideo, config.ModelID, big.NewRat(config.PricePerUnit, config.PixelsPerUnit))
 				case "upscale":
-					_, ok := constraints[core.Capability_Upscale]
+					_, ok := capabilityConstraints[core.Capability_Upscale]
 					if !ok {
 						aiCaps = append(aiCaps, core.Capability_Upscale)
-						constraints[core.Capability_Upscale] = &core.Constraints{
+						capabilityConstraints[core.Capability_Upscale] = &core.PerCapabilityConstraints{
 							Models: make(map[string]*core.ModelConstraint),
 						}
 					}
 
-					constraints[core.Capability_Upscale].Models[config.ModelID] = modelConstraint
+					capabilityConstraints[core.Capability_Upscale].Models[config.ModelID] = modelConstraint
 
 					n.SetBasePriceForCap("default", core.Capability_Upscale, config.ModelID, big.NewRat(config.PricePerUnit, config.PixelsPerUnit))
 				case "audio-to-text":
-					_, ok := constraints[core.Capability_AudioToText]
+					_, ok := capabilityConstraints[core.Capability_AudioToText]
 					if !ok {
 						aiCaps = append(aiCaps, core.Capability_AudioToText)
-						constraints[core.Capability_AudioToText] = &core.Constraints{
+						capabilityConstraints[core.Capability_AudioToText] = &core.PerCapabilityConstraints{
 							Models: make(map[string]*core.ModelConstraint),
 						}
 					}
 
-					constraints[core.Capability_AudioToText].Models[config.ModelID] = modelConstraint
+					capabilityConstraints[core.Capability_AudioToText].Models[config.ModelID] = modelConstraint
 
 					n.SetBasePriceForCap("default", core.Capability_AudioToText, config.ModelID, big.NewRat(config.PricePerUnit, config.PixelsPerUnit))
 				}
@@ -1033,9 +926,6 @@
 
 		if *cfg.Orchestrator {
 			// Set price per pixel base info
-<<<<<<< HEAD
-			if cfg.PricePerUnit == nil && !*cfg.AIWorker {
-=======
 			pixelsPerUnit, ok := new(big.Rat).SetString(*cfg.PixelsPerUnit)
 			if !ok || !pixelsPerUnit.IsInt() {
 				panic(fmt.Errorf("-pixelsPerUnit must be a valid integer, provided %v", *cfg.PixelsPerUnit))
@@ -1044,35 +934,25 @@
 				// Can't divide by 0
 				panic(fmt.Errorf("-pixelsPerUnit must be > 0, provided %v", *cfg.PixelsPerUnit))
 			}
-			if cfg.PricePerUnit == nil {
->>>>>>> 16246943
+			if cfg.PricePerUnit == nil && !*cfg.AIWorker {
 				// Prevent orchestrators from unknowingly providing free transcoding
 				panic(fmt.Errorf("-pricePerUnit must be set"))
 			} else if cfg.PricePerUnit != nil {
-				if *cfg.PricePerUnit < 0 {
-					panic(fmt.Errorf("-pricePerUnit must be >= 0, provided %d", *cfg.PricePerUnit))
+				pricePerUnit, currency, err := parsePricePerUnit(*cfg.PricePerUnit)
+				if err != nil {
+					panic(fmt.Errorf("-pricePerUnit must be a valid integer with an optional currency, provided %v", *cfg.PricePerUnit))
+				} else if pricePerUnit.Sign() < 0 {
+					panic(fmt.Errorf("-pricePerUnit must be >= 0, provided %s", pricePerUnit))
 				}
-
-				n.SetBasePrice("default", big.NewRat(int64(*cfg.PricePerUnit), int64(*cfg.PixelsPerUnit)))
-				glog.Infof("Price: %d wei for %d pixels\n ", *cfg.PricePerUnit, *cfg.PixelsPerUnit)
-			}
-<<<<<<< HEAD
-=======
-			pricePerUnit, currency, err := parsePricePerUnit(*cfg.PricePerUnit)
-			if err != nil {
-				panic(fmt.Errorf("-pricePerUnit must be a valid integer with an optional currency, provided %v", *cfg.PricePerUnit))
-			} else if pricePerUnit.Sign() < 0 {
-				panic(fmt.Errorf("-pricePerUnit must be >= 0, provided %s", pricePerUnit))
-			}
-			pricePerPixel := new(big.Rat).Quo(pricePerUnit, pixelsPerUnit)
-			autoPrice, err := core.NewAutoConvertedPrice(currency, pricePerPixel, func(price *big.Rat) {
-				glog.Infof("Price: %v wei per pixel\n ", price.FloatString(3))
-			})
-			if err != nil {
-				panic(fmt.Errorf("Error converting price: %v", err))
-			}
-			n.SetBasePrice("default", autoPrice)
->>>>>>> 16246943
+				pricePerPixel := new(big.Rat).Quo(pricePerUnit, pixelsPerUnit)
+				autoPrice, err := core.NewAutoConvertedPrice(currency, pricePerPixel, func(price *big.Rat) {
+					glog.Infof("Price: %v wei per pixel\n ", price.FloatString(3))
+				})
+				if err != nil {
+					panic(fmt.Errorf("Error converting price: %v", err))
+				}
+				n.SetBasePrice("default", autoPrice)
+			}
 
 			if *cfg.PricePerBroadcaster != "" {
 				glog.Warning("-PricePerBroadcaster flag is deprecated and will be removed in a future release. Please use -PricePerGateway instead")
@@ -1080,11 +960,6 @@
 			}
 			gatewayPrices := getGatewayPrices(*cfg.PricePerGateway)
 			for _, p := range gatewayPrices {
-<<<<<<< HEAD
-				price := big.NewRat(p.PricePerUnit, p.PixelsPerUnit)
-				n.SetBasePrice(p.EthAddress, price)
-				glog.Infof("Price: %v set for broadcaster %v", price.RatString(), p.EthAddress)
-=======
 				p := p
 				pricePerPixel := new(big.Rat).Quo(p.PricePerUnit, p.PixelsPerUnit)
 				autoPrice, err := core.NewAutoConvertedPrice(p.Currency, pricePerPixel, func(price *big.Rat) {
@@ -1094,7 +969,6 @@
 					panic(fmt.Errorf("Error converting price for gateway %s: %v", p.EthAddress, err))
 				}
 				n.SetBasePrice(p.EthAddress, autoPrice)
->>>>>>> 16246943
 			}
 
 			n.AutoSessionLimit = *cfg.MaxSessions == "auto"
@@ -1477,14 +1351,10 @@
 		*cfg.CliAddr = defaultAddr(*cfg.CliAddr, "127.0.0.1", TranscoderCliPort)
 	}
 
-<<<<<<< HEAD
-	n.Capabilities = core.NewCapabilitiesWithConstraints(append(transcoderCaps, aiCaps...), core.MandatoryOCapabilities(), constraints)
-=======
-	n.Capabilities = core.NewCapabilities(transcoderCaps, core.MandatoryOCapabilities())
+	n.Capabilities = core.NewCapabilitiesWithConstraints(append(transcoderCaps, aiCaps...), core.MandatoryOCapabilities(), core.Constraints{}, capabilityConstraints)
 	if cfg.OrchMinLivepeerVersion != nil {
 		n.Capabilities.SetMinVersionConstraint(*cfg.OrchMinLivepeerVersion)
 	}
->>>>>>> 16246943
 
 	if drivers.NodeStorage == nil {
 		// base URI will be empty for broadcasters; that's OK
@@ -1787,16 +1657,10 @@
 }
 
 type GatewayPrice struct {
-<<<<<<< HEAD
-	EthAddress    string `json:"ethaddress"`
-	PricePerUnit  int64  `json:"priceperunit"`
-	PixelsPerUnit int64  `json:"pixelsperunit"`
-=======
 	EthAddress    string
 	PricePerUnit  *big.Rat
 	Currency      string
 	PixelsPerUnit *big.Rat
->>>>>>> 16246943
 }
 
 func getGatewayPrices(gatewayPrices string) []GatewayPrice {
@@ -1805,30 +1669,20 @@
 	}
 
 	// Format of gatewayPrices json
-<<<<<<< HEAD
-	// {"gateways":[{"ethaddress":"address1","priceperunit":1000,"pixelsperunit":1}, {"ethaddress":"address2","priceperunit":2000,"pixelsperunit":3}]}
-=======
 	// {"gateways":[{"ethaddress":"address1","priceperunit":0.5,"currency":"USD","pixelsperunit":1}, {"ethaddress":"address2","priceperunit":0.3,"currency":"USD","pixelsperunit":3}]}
->>>>>>> 16246943
 	var pricesSet struct {
 		Gateways []struct {
 			EthAddress    string          `json:"ethaddress"`
 			PixelsPerUnit json.RawMessage `json:"pixelsperunit"`
 			PricePerUnit  json.RawMessage `json:"priceperunit"`
-<<<<<<< HEAD
-=======
 			Currency      string          `json:"currency"`
->>>>>>> 16246943
 		} `json:"gateways"`
 		// TODO: Keep the old name for backwards compatibility, remove in the future
 		Broadcasters []struct {
 			EthAddress    string          `json:"ethaddress"`
 			PixelsPerUnit json.RawMessage `json:"pixelsperunit"`
 			PricePerUnit  json.RawMessage `json:"priceperunit"`
-<<<<<<< HEAD
-=======
 			Currency      string          `json:"currency"`
->>>>>>> 16246943
 		} `json:"broadcasters"`
 	}
 	pricesFileContent, _ := common.ReadFromFile(gatewayPrices)
@@ -1849,15 +1703,6 @@
 
 	prices := make([]GatewayPrice, len(allGateways))
 	for i, p := range allGateways {
-<<<<<<< HEAD
-		pixelsPerUnit, err := strconv.ParseInt(string(p.PixelsPerUnit), 10, 64)
-		if err != nil {
-			glog.Errorf("Pixels per unit could not be parsed for gateway %v. must be a valid number, provided %s", p.EthAddress, p.PixelsPerUnit)
-			continue
-		}
-		pricePerUnit, err := strconv.ParseInt(string(p.PricePerUnit), 10, 64)
-		if err != nil {
-=======
 		pixelsPerUnit, ok := new(big.Rat).SetString(string(p.PixelsPerUnit))
 		if !ok {
 			glog.Errorf("Pixels per unit could not be parsed for gateway %v. must be a valid number, provided %s", p.EthAddress, p.PixelsPerUnit)
@@ -1865,16 +1710,12 @@
 		}
 		pricePerUnit, ok := new(big.Rat).SetString(string(p.PricePerUnit))
 		if !ok {
->>>>>>> 16246943
 			glog.Errorf("Price per unit could not be parsed for gateway %v. must be a valid number, provided %s", p.EthAddress, p.PricePerUnit)
 			continue
 		}
 		prices[i] = GatewayPrice{
 			EthAddress:    p.EthAddress,
-<<<<<<< HEAD
-=======
 			Currency:      p.Currency,
->>>>>>> 16246943
 			PricePerUnit:  pricePerUnit,
 			PixelsPerUnit: pixelsPerUnit,
 		}
